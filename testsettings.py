# MUST SPECIFY TO MAKE USE OF DJANGO DRIP
DRIP_FROM_EMAIL = ''

SECRET_KEY = 'whatever/you/want-goes-here'

DATABASES = {
    'default': {
        'ENGINE': 'django.db.backends.sqlite3',
        'NAME': ':memory:',
    },
}

INSTALLED_APPS = (
    'django.contrib.auth',
    'django.contrib.admin',
    'django.contrib.contenttypes',

    'drip',

    # testing only
    'credits',
)
<<<<<<< HEAD

AUTH_PROFILE_MODULE = 'credits.Profile'

ROOT_URLCONF = 'test_urls'
=======
>>>>>>> b47935e0
<|MERGE_RESOLUTION|>--- conflicted
+++ resolved
@@ -20,10 +20,7 @@
     # testing only
     'credits',
 )
-<<<<<<< HEAD
 
 AUTH_PROFILE_MODULE = 'credits.Profile'
 
-ROOT_URLCONF = 'test_urls'
-=======
->>>>>>> b47935e0
+ROOT_URLCONF = 'test_urls'