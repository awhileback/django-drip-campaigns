from datetime import datetime, timedelta

from django.test import TestCase
<<<<<<< HEAD
=======
from django.test.client import RequestFactory

try:
    from django.contrib.auth import get_user_model
    User = get_user_model()
except ImportError:
    from django.contrib.auth.models import User

>>>>>>> 8e561392
from django.core.exceptions import ValidationError
from django.core.urlresolvers import resolve, reverse
from django.core import mail
from django.conf import settings

from drip.models import Drip, SentDrip, QuerySetRule
from drip.drips import DripBase, DripMessage
<<<<<<< HEAD
from drip.utils import get_user_model
=======
from credits.models import Profile
>>>>>>> 8e561392


class RulesTestCase(TestCase):
    def setUp(self):
        self.drip = Drip.objects.create(
            name='A Drip just for Rules',
            subject_template='Hello',
            body_html_template='KETTEHS ROCK!'
        )

    def test_valid_rule(self):
        rule = QuerySetRule(drip=self.drip, field_name='date_joined', lookup_type='lte', field_value='now-60 days')
        rule.clean()

    def test_bad_field_name(self):
        rule = QuerySetRule(drip=self.drip, field_name='date__joined', lookup_type='lte', field_value='now-60 days')
        self.assertRaises(ValidationError, rule.clean)

    def test_bad_field_value(self):
        rule = QuerySetRule(drip=self.drip, field_name='date_joined', lookup_type='lte', field_value='now-2 months')
        self.assertRaises(ValidationError, rule.clean)


class DripsTestCase(TestCase):

    def setUp(self):
        """
        Creates 20 users, half of which buy 25 credits a day,
        and the other half that does none.
        """
        self.User = get_user_model()

        start = datetime.now() - timedelta(hours=2)
        num_string = ['first','second','third','fourth','fifth','sixth','seventh','eighth','ninth','tenth']

        for i, name in enumerate(num_string):
            user = self.User.objects.create(username='%s_25_credits_a_day' % name, email='%s@test.com' % name)
            self.User.objects.filter(id=user.id).update(date_joined=start - timedelta(days=i))

<<<<<<< HEAD
            profile = user.profile
=======
            profile = Profile.objects.get(user=user)
>>>>>>> 8e561392
            profile.credits = i * 25
            profile.save()

        for i, name in enumerate(num_string):
            user = self.User.objects.create(username='%s_no_credits' % name, email='%s@test.com' % name)
            self.User.objects.filter(id=user.id).update(date_joined=start - timedelta(days=i))

    def test_users_exists(self):
        self.assertEqual(20, self.User.objects.all().count())

    def test_day_zero_users(self):
        start = datetime.now() - timedelta(days=1)
        end = datetime.now()
        self.assertEqual(2, self.User.objects.filter(date_joined__range=(start, end)).count())

    def test_day_two_users_active(self):
        start = datetime.now() - timedelta(days=3)
        end = datetime.now() - timedelta(days=2)
        self.assertEqual(1, self.User.objects.filter(date_joined__range=(start, end),
                                                profile__credits__gt=0).count())

    def test_day_two_users_inactive(self):
        start = datetime.now() - timedelta(days=3)
        end = datetime.now() - timedelta(days=2)
        self.assertEqual(1, self.User.objects.filter(date_joined__range=(start, end),
                                                profile__credits=0).count())

    def test_day_seven_users_active(self):
        start = datetime.now() - timedelta(days=8)
        end = datetime.now() - timedelta(days=7)
        self.assertEqual(1, self.User.objects.filter(date_joined__range=(start, end),
                                                profile__credits__gt=0).count())

    def test_day_seven_users_inactive(self):
        start = datetime.now() - timedelta(days=8)
        end = datetime.now() - timedelta(days=7)
        self.assertEqual(1, self.User.objects.filter(date_joined__range=(start, end),
                                                profile__credits=0).count())

    def test_day_fourteen_users_active(self):
        start = datetime.now() - timedelta(days=15)
        end = datetime.now() - timedelta(days=14)
        self.assertEqual(0, self.User.objects.filter(date_joined__range=(start, end),
                                                profile__credits__gt=0).count())

    def test_day_fourteen_users_inactive(self):
        start = datetime.now() - timedelta(days=15)
        end = datetime.now() - timedelta(days=14)
        self.assertEqual(0, self.User.objects.filter(date_joined__range=(start, end),
                                                profile__credits=0).count())

    ########################
    ### RELATION SNAGGER ###
    ########################

    def test_get_simple_fields(self):
        from drip.utils import get_simple_fields

        simple_fields = get_simple_fields(self.User)
        self.assertTrue(bool([sf for sf in simple_fields if 'profile' in sf[0]]))

    ##################
    ### TEST DRIPS ###
    ##################

    def test_backwards_drip_class(self):
        for drip in Drip.objects.all():
            self.assertTrue(issubclass(drip.drip.__class__, DripBase))

    def build_joined_date_drip(self, shift_one=7, shift_two=8):
        model_drip = Drip.objects.create(
            name='A Custom Week Ago',
            subject_template='HELLO {{ user.username }}',
            body_html_template='KETTEHS ROCK!'
        )
        QuerySetRule.objects.create(
            drip=model_drip,
            field_name='date_joined',
            lookup_type='lt',
            field_value='now-{0} days'.format(shift_one)
        )
        QuerySetRule.objects.create(
            drip=model_drip,
            field_name='date_joined',
            lookup_type='gte',
            field_value='now-{0} days'.format(shift_two)
        )
        return model_drip

    def test_custom_drip(self):
        """
        Test a simple
        """
        model_drip = self.build_joined_date_drip()
        drip = model_drip.drip

        # ensure we are starting from a blank slate
        self.assertEqual(2, drip.get_queryset().count()) # 2 people meet the criteria
        drip.prune()
        self.assertEqual(2, drip.get_queryset().count()) # no one is pruned, never sent before
        self.assertEqual(0, SentDrip.objects.count()) # confirm nothing sent before

        # send the drip
        drip.send()
        self.assertEqual(2, SentDrip.objects.count()) # got sent

        for sent in SentDrip.objects.all():
            self.assertIn('HELLO', sent.subject)
            self.assertIn('KETTEHS ROCK', sent.body)

        # subsequent runs reflect previous activity
        drip = Drip.objects.get(id=model_drip.id).drip
        self.assertEqual(2, drip.get_queryset().count()) # 2 people meet the criteria
        drip.prune()
        self.assertEqual(0, drip.get_queryset().count()) # everyone is pruned

    def test_custom_short_term_drip(self):
        model_drip = self.build_joined_date_drip(shift_one=3, shift_two=4)
        drip = model_drip.drip

        # ensure we are starting from a blank slate
        self.assertEqual(2, drip.get_queryset().count()) # 2 people meet the criteria


    def test_custom_date_range_walk(self):
        model_drip = self.build_joined_date_drip()
        drip = model_drip.drip

        # vanilla (now-8, now-7), past (now-8-3, now-7-3), future (now-8+1, now-7+1)
        for count, shifted_drip in zip([0, 2, 2, 2, 2], drip.walk(into_past=3, into_future=2)):
            self.assertEqual(count, shifted_drip.get_queryset().count())

        # no reason to change after a send...
        drip.send()
        drip = Drip.objects.get(id=model_drip.id).drip

        # vanilla (now-8, now-7), past (now-8-3, now-7-3), future (now-8+1, now-7+1)
        for count, shifted_drip in zip([0, 2, 2, 2, 2], drip.walk(into_past=3, into_future=2)):
            self.assertEqual(count, shifted_drip.get_queryset().count())

    def test_custom_drip_with_count(self):
        model_drip = self.build_joined_date_drip()
        QuerySetRule.objects.create(
            drip=model_drip,
            field_name='profile__credits',
            lookup_type='gte',
            field_value='5'
        )
        drip = model_drip.drip

        self.assertEqual(1, drip.get_queryset().count()) # 1 person meet the criteria

        for count, shifted_drip in zip([0, 1, 1, 1, 1], drip.walk(into_past=3, into_future=2)):
            self.assertEqual(count, shifted_drip.get_queryset().count())

    def test_exclude_and_include(self):
        model_drip = Drip.objects.create(
            name='A Custom Week Ago',
            subject_template='HELLO {{ user.username }}',
            body_html_template='KETTEHS ROCK!'
        )

        QuerySetRule.objects.create(
            drip=model_drip,
            field_name='profile__credits',
            lookup_type='gte',
            field_value='1'
        )
        QuerySetRule.objects.create(
            drip=model_drip,
            field_name='profile__credits',
            method_type='exclude',
            lookup_type='exact',
            field_value=100
        )
        QuerySetRule.objects.create(
            drip=model_drip,
            field_name='profile__credits',
            method_type='exclude',
            lookup_type='exact',
            field_value=125
        )
        self.assertEqual(7, model_drip.drip.get_queryset().count()) # 7 people meet the criteria

    def test_custom_drip_static_datetime(self):
        model_drip = self.build_joined_date_drip()
        QuerySetRule.objects.create(
            drip=model_drip,
            field_name='date_joined',
            lookup_type='lte',
            field_value=(datetime.now() - timedelta(days=8)).strftime('%Y-%m-%d %H:%M:%S')
        )
        drip = model_drip.drip

        for count, shifted_drip in zip([0, 2, 2, 0, 0], drip.walk(into_past=3, into_future=2)):
            self.assertEqual(count, shifted_drip.get_queryset().count())

    def test_custom_drip_static_now_datetime(self):
        model_drip = Drip.objects.create(
            name='A Custom Week Ago',
            subject_template='HELLO {{ user.username }}',
            body_html_template='KETTEHS ROCK!'
        )
        QuerySetRule.objects.create(
            drip=model_drip,
            field_name='date_joined',
            lookup_type='gte',
            field_value=(datetime.now() - timedelta(days=1)).strftime('%Y-%m-%d 00:00:00')
        )
        drip = model_drip.drip

        # catches "today and yesterday" users
        for count, shifted_drip in zip([4, 4, 4, 4, 4], drip.walk(into_past=3, into_future=3)):
            self.assertEqual(count, shifted_drip.get_queryset().count())

    def test_admin_timeline_prunes_user_output(self):
        """multiple users in timeline is confusing."""
        admin = User.objects.create(username='admin', email='admin@example.com')
        admin.is_staff=True
        admin.is_superuser=True
        admin.save()

        # create a drip campaign that will surely give us duplicates.
        model_drip = Drip.objects.create(
            name='A Custom Week Ago',
            subject_template='HELLO {{ user.username }}',
            body_html_template='KETTEHS ROCK!'
        )
        QuerySetRule.objects.create(
            drip=model_drip,
            field_name='date_joined',
            lookup_type='gte',
            field_value=(datetime.now() - timedelta(days=1)).strftime('%Y-%m-%d 00:00:00')
        )

        # then get it's admin view.
        rf = RequestFactory()
        timeline_url = reverse('admin:drip_timeline', kwargs={
                                    'drip_id': model_drip.id,
                                    'into_past': 3,
                                    'into_future': 3})

        request = rf.get(timeline_url)
        request.user = admin

        match = resolve(timeline_url)

        response = match.func(request, *match.args, **match.kwargs)

        # check that our admin (not excluded from test) is shown once.
        self.assertEqual(response.content.count(admin.email), 1)


    ##################
    ### TEST M2M   ###
    ##################

    def test_annotated_field_name_property_no_count(self):
        model_drip = Drip.objects.create(
            name='A Custom Week Ago',
            subject_template='HELLO {{ user.username }}',
            body_html_template='KETTEHS ROCK!'
        )

        qsr = QuerySetRule.objects.create(
            drip=model_drip,
            field_name='date_joined',
            lookup_type='exact',
            field_value=2
        )
        self.assertEqual(qsr.annotated_field_name, 'date_joined')

    def test_annotated_field_name_property_with_count(self):

        model_drip = Drip.objects.create(
            name='A Custom Week Ago',
            subject_template='HELLO {{ user.username }}',
            body_html_template='KETTEHS ROCK!'
        )

        qsr = QuerySetRule.objects.create(
            drip=model_drip,
            field_name='userprofile__user__groups__count',
            lookup_type='exact',
            field_value=2
        )

        self.assertEqual(qsr.annotated_field_name, 'num_userprofile_user_groups')

    def test_apply_annotations_no_count(self):

        model_drip = Drip.objects.create(
            name='A Custom Week Ago',
            subject_template='HELLO {{ user.username }}',
            body_html_template='KETTEHS ROCK!'
        )

        qsr = QuerySetRule.objects.create(
            drip=model_drip,
            field_name='date_joined',
            lookup_type='exact',
            field_value=2
        )

        qs = qsr.apply_any_annotation(None)

        self.assertEqual(qs, None)

    def test_apply_annotations_with_count(self):

        model_drip = Drip.objects.create(
            name='A Custom Week Ago',
            subject_template='HELLO {{ user.username }}',
            body_html_template='KETTEHS ROCK!'
        )

        qsr = QuerySetRule.objects.create(
            drip=model_drip,
            field_name='profile__user__groups__count',
            lookup_type='exact',
            field_value=2
        )

        qs = qsr.apply_any_annotation(model_drip.drip.get_queryset())

        self.assertEqual(qs.query._aggregate_select().keys(), ['num_profile_user_groups'])

    def test_apply_multiple_rules_with_aggregation(self):

        model_drip = Drip.objects.create(
            name='A Custom Week Ago',
            subject_template='HELLO {{ user.username }}',
            body_html_template='KETTEHS ROCK!'
        )

        qsr = QuerySetRule.objects.create(
            drip=model_drip,
            field_name='profile__user__groups__count',
            lookup_type='exact',
            field_value='0'
        )

        QuerySetRule.objects.create(
            drip=model_drip,
            field_name='date_joined',
            lookup_type='gte',
            field_value=(datetime.now() - timedelta(days=1)).strftime('%Y-%m-%d 00:00:00')
        )


        qsr.clean()
        qs = model_drip.drip.apply_queryset_rules(model_drip.drip.get_queryset())

        self.assertEqual(qs.count(), 4)


# Used by CustomMessagesTest
class PlainDripEmail(DripMessage):
    @property
    def message(self):
        if not self._message:
            email = mail.EmailMessage(self.subject, self.plain, self.from_email, [self.user.email])
            self._message = email
        return self._message


class CustomMessagesTest(TestCase):
    def setUp(self):
        self.User = get_user_model()

        self.old_msg_classes = getattr(settings, 'DRIP_MESSAGE_CLASSES', None)
        self.user = self.User.objects.create(username='customuser', email='custom@example.com')
        self.model_drip = Drip.objects.create(
            name='A Custom Week Ago',
            subject_template='HELLO {{ user.username }}',
            body_html_template='<h2>This</h2> is an <b>example</b> html <strong>body</strong>.'
        )
        QuerySetRule.objects.create(
            drip=self.model_drip,
            field_name='id',
            lookup_type='exact',
            field_value=self.user.id,
        )

    def tearDown(self):
        if self.old_msg_classes is None:
            if hasattr(settings, 'DRIP_MESSAGE_CLASSES'):
                del settings.DRIP_MESSAGE_CLASSES
        else:
            settings.DRIP_MESSAGE_CLASSES = self.old_msg_classes

    def test_default_email(self):
        result = self.model_drip.drip.send()
        self.assertEqual(1, result)
        self.assertEqual(1, len(mail.outbox))
        email = mail.outbox.pop()
        self.assertIsInstance(email, mail.EmailMultiAlternatives)

    def test_custom_added_not_used(self):
        settings.DRIP_MESSAGE_CLASSES = {'plain': 'drip.tests.PlainDripEmail'}
        result = self.model_drip.drip.send()
        self.assertEqual(1, result)
        self.assertEqual(1, len(mail.outbox))
        email = mail.outbox.pop()
        # Since we did not specify custom class, default should be used.
        self.assertIsInstance(email, mail.EmailMultiAlternatives)

    def test_custom_added_and_used(self):
        settings.DRIP_MESSAGE_CLASSES = {'plain': 'drip.tests.PlainDripEmail'}
        self.model_drip.message_class = 'plain'
        self.model_drip.save()
        result = self.model_drip.drip.send()
        self.assertEqual(1, result)
        self.assertEqual(1, len(mail.outbox))
        email = mail.outbox.pop()
        # In this case we did specify the custom key, so message should be of custom type.
        self.assertIsInstance(email, mail.EmailMessage)

    def test_override_default(self):
        settings.DRIP_MESSAGE_CLASSES = {'default': 'drip.tests.PlainDripEmail'}
        result = self.model_drip.drip.send()
        self.assertEqual(1, result)
        self.assertEqual(1, len(mail.outbox))
        email = mail.outbox.pop()
        self.assertIsInstance(email, mail.EmailMessage)<|MERGE_RESOLUTION|>--- conflicted
+++ resolved
@@ -1,17 +1,7 @@
 from datetime import datetime, timedelta
 
 from django.test import TestCase
-<<<<<<< HEAD
-=======
 from django.test.client import RequestFactory
-
-try:
-    from django.contrib.auth import get_user_model
-    User = get_user_model()
-except ImportError:
-    from django.contrib.auth.models import User
-
->>>>>>> 8e561392
 from django.core.exceptions import ValidationError
 from django.core.urlresolvers import resolve, reverse
 from django.core import mail
@@ -19,11 +9,9 @@
 
 from drip.models import Drip, SentDrip, QuerySetRule
 from drip.drips import DripBase, DripMessage
-<<<<<<< HEAD
 from drip.utils import get_user_model
-=======
+
 from credits.models import Profile
->>>>>>> 8e561392
 
 
 class RulesTestCase(TestCase):
@@ -63,11 +51,7 @@
             user = self.User.objects.create(username='%s_25_credits_a_day' % name, email='%s@test.com' % name)
             self.User.objects.filter(id=user.id).update(date_joined=start - timedelta(days=i))
 
-<<<<<<< HEAD
-            profile = user.profile
-=======
             profile = Profile.objects.get(user=user)
->>>>>>> 8e561392
             profile.credits = i * 25
             profile.save()
 
@@ -285,7 +269,7 @@
 
     def test_admin_timeline_prunes_user_output(self):
         """multiple users in timeline is confusing."""
-        admin = User.objects.create(username='admin', email='admin@example.com')
+        admin = self.User.objects.create(username='admin', email='admin@example.com')
         admin.is_staff=True
         admin.is_superuser=True
         admin.save()
