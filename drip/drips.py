import operator
import six

from django.conf import settings
<<<<<<< HEAD
=======
from django.db import models

try:
    from django.conf import settings
    User = settings.AUTH_USER_MODEL
except AttributeError:
    from django.contrib.auth.models import User

>>>>>>> 8e561392
from django.template import Context, Template
from django.utils.importlib import import_module
from django.core.mail import EmailMultiAlternatives
from django.utils.html import strip_tags


from drip.models import SentDrip
from drip.utils import get_user_model

try:
    from django.utils.timezone import now as conditional_now
except ImportError:
    from datetime import datetime
    conditional_now = datetime.now


import logging


def configured_message_classes():
    conf_dict = getattr(settings, 'DRIP_MESSAGE_CLASSES', {})
    if 'default' not in conf_dict:
        conf_dict['default'] = 'drip.drips.DripMessage'
    return conf_dict


def message_class_for(name):
    path = configured_message_classes()[name]
    mod_name, klass_name = path.rsplit('.', 1)
    mod = import_module(mod_name)
    klass = getattr(mod, klass_name)
    return klass


class DripMessage(object):

    def __init__(self, drip_base, user):
        self.drip_base = drip_base
        self.user = user
        self._context = None
        self._subject = None
        self._body = None
        self._plain = None
        self._message = None

    @property
    def from_email(self):
        return self.drip_base.from_email

    @property
    def from_email_name(self):
        return self.drip_base.from_email_name

    @property
    def context(self):
        if not self._context:
            self._context = Context({'user': self.user})
        return self._context

    @property
    def subject(self):
        if not self._subject:
            self._subject = Template(self.drip_base.subject_template).render(self.context)
        return self._subject

    @property
    def body(self):
        if not self._body:
            self._body = Template(self.drip_base.body_template).render(self.context)
        return self._body

    @property
    def plain(self):
        if not self._plain:
            self._plain = strip_tags(self.body)
        return self._plain

    @property
    def message(self):
        if not self._message:
            if self.drip_base.from_email_name:
                from_ = "%s <%s>" % (self.drip_base.from_email_name, self.drip_base.from_email)
            else:
                from_ = self.drip_base.from_email

            self._message = EmailMultiAlternatives(
                self.subject, self.plain, from_, [self.user.email])

            # check if there are html tags in the rendered template
            if len(self.plain) != len(self.body):
                self._message.attach_alternative(self.body, 'text/html')
        return self._message


class DripBase(object):
    """
    A base object for defining a Drip.

    You can extend this manually, or you can create full querysets
    and templates from the admin.
    """
    #: needs a unique name
    name = None
    subject_template = None
    body_template = None
    from_email = None
    from_email_name = None

    def __init__(self, drip_model, *args, **kwargs):
        self.drip_model = drip_model

        self.name = kwargs.pop('name', self.name)
        self.from_email = kwargs.pop('from_email', self.from_email)
        self.from_email_name = kwargs.pop('from_email_name', self.from_email_name)
        self.subject_template = kwargs.pop('subject_template', self.subject_template)
        self.body_template = kwargs.pop('body_template', self.body_template)

        if not self.name:
            raise AttributeError('You must define a name.')

        self.now_shift_kwargs = kwargs.get('now_shift_kwargs', {})


    #########################
    ### DATE MANIPULATION ###
    #########################

    def now(self):
        """
        This allows us to override what we consider "now", making it easy
        to build timelines of who gets what when.
        """
        return conditional_now() + self.timedelta(**self.now_shift_kwargs)

    def timedelta(self, *a, **kw):
        """
        If needed, this allows us the ability to manipuate the slicing of time.
        """
        from datetime import timedelta
        return timedelta(*a, **kw)

    def walk(self, into_past=0, into_future=0):
        """
        Walk over a date range and create new instances of self with new ranges.
        """
        walked_range = []
        for shift in range(-into_past, into_future):
            kwargs = dict(drip_model=self.drip_model,
                          name=self.name,
                          now_shift_kwargs={'days': shift})
            walked_range.append(self.__class__(**kwargs))
        return walked_range

    def apply_queryset_rules(self, qs):
        """
        First collect all filter/exclude kwargs and apply any annotations.
        Then apply all filters at once, and all excludes at once.
        """
        clauses = {
            'filter': [],
            'exclude': []}

        for rule in self.drip_model.queryset_rules.all():

            clause = clauses.get(rule.method_type, clauses['filter'])

            kwargs = rule.filter_kwargs(qs, now=self.now)
            clause.append(models.Q(**kwargs))

            qs = rule.apply_any_annotation(qs)

        if clauses['exclude']:
            qs = qs.exclude(reduce(operator.or_, clauses['exclude']))
        qs = qs.filter(*clauses['filter'])

        return qs

    ##################
    ### MANAGEMENT ###
    ##################

    def get_queryset(self):
        try:
            return self._queryset
        except AttributeError:
            self._queryset = self.apply_queryset_rules(self.queryset())\
                                 .distinct()
            return self._queryset

    def run(self):
        """
        Get the queryset, prune sent people, and send it.
        """
        if not self.drip_model.enabled:
            return None

        self.prune()
        count = self.send()

        return count

    def prune(self):
        """
        Do an exclude for all Users who have a SentDrip already.
        """
        target_user_ids = self.get_queryset().values_list('id', flat=True)
        exclude_user_ids = SentDrip.objects.filter(date__lt=conditional_now(),
                                                   drip=self.drip_model,
                                                   user__id__in=target_user_ids)\
                                           .values_list('user_id', flat=True)
        self._queryset = self.get_queryset().exclude(id__in=exclude_user_ids)

    def send(self):
        """
        Send the message to each user on the queryset.

        Create SentDrip for each user that gets a message.

        Returns count of created SentDrips.
        """

        if not self.from_email:
            self.from_email = getattr(settings, 'DRIP_FROM_EMAIL', settings.DEFAULT_FROM_EMAIL)
        MessageClass = message_class_for(self.drip_model.message_class)

        count = 0
        for user in self.get_queryset():
            message_instance = MessageClass(self, user)
            try:
                result = message_instance.message.send()
                if result:
                    SentDrip.objects.create(
                        drip=self.drip_model,
                        user=user,
                        from_email=self.from_email,
                        from_email_name=self.from_email_name,
                        subject=message_instance.subject,
                        body=message_instance.body
                    )
                    count += 1
            except Exception, e:
                logging.error("Failed to send drip %s to user %s: %s" % (self.drip_model.id, user, e))

        return count


    ####################
    ### USER DEFINED ###
    ####################

    def queryset(self):
        """
        Returns a queryset of auth.User who meet the
        criteria of the drip.

        Alternatively, you could create Drips on the fly
        using a queryset builder from the admin interface...
        """
<<<<<<< HEAD
        User = get_user_model()
=======

        # github.com/omab/python-social-auth/commit/d8637cec02422374e4102231488481170dc51057
        if isinstance(User, six.string_types):
            app_label, model_name = User.split('.')
            UserModel = models.get_model(app_label, model_name)
            return UserModel.objects

>>>>>>> 8e561392
        return User.objects<|MERGE_RESOLUTION|>--- conflicted
+++ resolved
@@ -2,22 +2,11 @@
 import six
 
 from django.conf import settings
-<<<<<<< HEAD
-=======
-from django.db import models
-
-try:
-    from django.conf import settings
-    User = settings.AUTH_USER_MODEL
-except AttributeError:
-    from django.contrib.auth.models import User
-
->>>>>>> 8e561392
+from django.db.models import Q
 from django.template import Context, Template
 from django.utils.importlib import import_module
 from django.core.mail import EmailMultiAlternatives
 from django.utils.html import strip_tags
-
 
 from drip.models import SentDrip
 from drip.utils import get_user_model
@@ -180,7 +169,7 @@
             clause = clauses.get(rule.method_type, clauses['filter'])
 
             kwargs = rule.filter_kwargs(qs, now=self.now)
-            clause.append(models.Q(**kwargs))
+            clause.append(Q(**kwargs))
 
             qs = rule.apply_any_annotation(qs)
 
@@ -271,15 +260,5 @@
         Alternatively, you could create Drips on the fly
         using a queryset builder from the admin interface...
         """
-<<<<<<< HEAD
         User = get_user_model()
-=======
-
-        # github.com/omab/python-social-auth/commit/d8637cec02422374e4102231488481170dc51057
-        if isinstance(User, six.string_types):
-            app_label, model_name = User.split('.')
-            UserModel = models.get_model(app_label, model_name)
-            return UserModel.objects
-
->>>>>>> 8e561392
         return User.objects