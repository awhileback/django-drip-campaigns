<<<<<<< HEAD
from itertools import groupby
import operator

from django.conf import settings
from django.contrib.auth.models import User
from django.db import models
=======
import six

from django.conf import settings
from django.db import models

try:
    from django.conf import settings
    User = settings.AUTH_USER_MODEL
except AttributeError:
    from django.contrib.auth.models import User

>>>>>>> b47935e0
from django.template import Context, Template
from django.utils.importlib import import_module
from django.core.mail import EmailMultiAlternatives
from django.utils.html import strip_tags


from drip.models import SentDrip

try:
    from django.utils.timezone import now as conditional_now
except ImportError:
    from datetime import datetime
    conditional_now = datetime.now


def configured_message_classes():
    conf_dict = getattr(settings, 'DRIP_MESSAGE_CLASSES', {})
    if 'default' not in conf_dict:
        conf_dict['default'] = 'drip.drips.DripMessage'
    return conf_dict


def message_class_for(name):
    path = configured_message_classes()[name]
    mod_name, klass_name = path.rsplit('.', 1)
    mod = import_module(mod_name)
    klass = getattr(mod, klass_name)
    return klass


class DripMessage(object):

    def __init__(self, drip_base, user):
        self.drip_base = drip_base
        self.user = user
        self._context = None
        self._subject = None
        self._body = None
        self._plain = None
        self._message = None

    @property
    def from_email(self):
        return self.drip_base.from_email

    @property
    def from_email_name(self):
        return self.drip_base.from_email_name

    @property
    def context(self):
        if not self._context:
            self._context = Context({'user': self.user})
        return self._context

    @property
    def subject(self):
        if not self._subject:
            self._subject = Template(self.drip_base.subject_template).render(self.context)
        return self._subject

    @property
    def body(self):
        if not self._body:
            self._body = Template(self.drip_base.body_template).render(self.context)
        return self._body

    @property
    def plain(self):
        if not self._plain:
            self._plain = strip_tags(self.body)
        return self._plain

    @property
    def message(self):
        if not self._message:
            if self.drip_base.from_email_name:
                from_ = "%s <%s>" % (self.drip_base.from_email_name, self.drip_base.from_email)
            else:
                from_ = self.drip_base.from_email

            self._message = EmailMultiAlternatives(
                self.subject, self.plain, from_, [self.user.email])

            # check if there are html tags in the rendered template
            if len(self.plain) != len(self.body):
                self._message.attach_alternative(self.body, 'text/html')
        return self._message


class DripBase(object):
    """
    A base object for defining a Drip.

    You can extend this manually, or you can create full querysets
    and templates from the admin.
    """
    #: needs a unique name
    name = None
    subject_template = None
    body_template = None
    from_email = None
    from_email_name = None

    def __init__(self, drip_model, *args, **kwargs):
        self.drip_model = drip_model

        self.name = kwargs.pop('name', self.name)
        self.from_email = kwargs.pop('from_email', self.from_email)
        self.from_email_name = kwargs.pop('from_email_name', self.from_email_name)
        self.subject_template = kwargs.pop('subject_template', self.subject_template)
        self.body_template = kwargs.pop('body_template', self.body_template)

        if not self.name:
            raise AttributeError('You must define a name.')

        self.now_shift_kwargs = kwargs.get('now_shift_kwargs', {})


    #########################
    ### DATE MANIPULATION ###
    #########################

    def now(self):
        """
        This allows us to override what we consider "now", making it easy
        to build timelines of who gets what when.
        """
        return conditional_now() + self.timedelta(**self.now_shift_kwargs)

    def timedelta(self, *a, **kw):
        """
        If needed, this allows us the ability to manipuate the slicing of time.
        """
        from datetime import timedelta
        return timedelta(*a, **kw)

    def walk(self, into_past=0, into_future=0):
        """
        Walk over a date range and create new instances of self with new ranges.
        """
        walked_range = []
        for shift in range(-into_past, into_future):
            kwargs = dict(drip_model=self.drip_model,
                          name=self.name,
                          now_shift_kwargs={'days': shift})
            walked_range.append(self.__class__(**kwargs))
        return walked_range

    def apply_queryset_rules(self, qs):
        """
        First collect all filter/exclude kwargs and apply any annotations.
        Then apply all filters at once, and all excludes at once.
        """
        clauses = {
            'filter': [],
            'exclude': []}

        for rule in self.drip_model.queryset_rules.all():

            clause = clauses.get(rule.method_type, clauses['filter'])

            kwargs = rule.filter_kwargs(qs, now=self.now)
            clause.append(models.Q(**kwargs))

            qs = rule.apply_any_annotation(qs)

        if clauses['exclude']:
            qs = qs.exclude(reduce(operator.or_, clauses['exclude']))
        qs = qs.filter(*clauses['filter'])

        return qs

    ##################
    ### MANAGEMENT ###
    ##################

    def get_queryset(self):
        try:
            return self._queryset
        except AttributeError:
            self._queryset = self.apply_queryset_rules(self.queryset())\
                                 .distinct()
            return self._queryset

    def run(self):
        """
        Get the queryset, prune sent people, and send it.
        """
        if not self.drip_model.enabled:
            return None

        self.prune()
        count = self.send()

        return count

    def prune(self):
        """
        Do an exclude for all Users who have a SentDrip already.
        """
        target_user_ids = self.get_queryset().values_list('id', flat=True)
        exclude_user_ids = SentDrip.objects.filter(date__lt=conditional_now(),
                                                   drip=self.drip_model,
                                                   user__id__in=target_user_ids)\
                                           .values_list('user_id', flat=True)
        self._queryset = self.get_queryset().exclude(id__in=exclude_user_ids)

    def send(self):
        """
        Send the message to each user on the queryset.

        Create SentDrip for each user that gets a message.

        Returns count of created SentDrips.
        """

        if not self.from_email:
            self.from_email = getattr(settings, 'DRIP_FROM_EMAIL', settings.DEFAULT_FROM_EMAIL)
        MessageClass = message_class_for(self.drip_model.message_class)

        count = 0
        for user in self.get_queryset():
            message_instance = MessageClass(self, user)
            result = message_instance.message.send()
            if result:
                SentDrip.objects.create(
                    drip=self.drip_model,
                    user=user,
                    from_email=self.from_email,
                    from_email_name=self.from_email_name,
                    subject=message_instance.subject,
                    body=message_instance.body
                )
                count += 1

        return count


    ####################
    ### USER DEFINED ###
    ####################

    def queryset(self):
        """
        Returns a queryset of auth.User who meet the
        criteria of the drip.

        Alternatively, you could create Drips on the fly
        using a queryset builder from the admin interface...
        """

        # github.com/omab/python-social-auth/commit/d8637cec02422374e4102231488481170dc51057
        if isinstance(User, six.string_types):
            app_label, model_name = User.split('.')
            UserModel = models.get_model(app_label, model_name)  
            return UserModel.objects      

        return User.objects<|MERGE_RESOLUTION|>--- conflicted
+++ resolved
@@ -1,11 +1,4 @@
-<<<<<<< HEAD
-from itertools import groupby
 import operator
-
-from django.conf import settings
-from django.contrib.auth.models import User
-from django.db import models
-=======
 import six
 
 from django.conf import settings
@@ -17,7 +10,6 @@
 except AttributeError:
     from django.contrib.auth.models import User
 
->>>>>>> b47935e0
 from django.template import Context, Template
 from django.utils.importlib import import_module
 from django.core.mail import EmailMultiAlternatives
@@ -273,7 +265,7 @@
         # github.com/omab/python-social-auth/commit/d8637cec02422374e4102231488481170dc51057
         if isinstance(User, six.string_types):
             app_label, model_name = User.split('.')
-            UserModel = models.get_model(app_label, model_name)  
-            return UserModel.objects      
+            UserModel = models.get_model(app_label, model_name)
+            return UserModel.objects
 
         return User.objects